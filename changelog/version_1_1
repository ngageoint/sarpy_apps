--- conflicted
+++ resolved
@@ -1,10 +1,7 @@
 # This details the important differences introduced in sarpy_apps 1.1
 # NB: bump the version number in __about__.py to reflect the below.
 
-<<<<<<< HEAD
-=======
 * .6 - Adding pulse explorer tool for CRSD file exploration
->>>>>>> dde76f9b
 * .5 - Adjustments for new image canvas tools on toolbar
 * .4 - Adding plain annotation tool and associated refactoring labeling and rcs tools
        General stability improvements for all apps
