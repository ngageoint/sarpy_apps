--- conflicted
+++ resolved
@@ -1,11 +1,8 @@
 # This details the important differences introduced in sarpy_apps 1.1
 # NB: bump the version number in __about__.py to reflect the below.
 
-<<<<<<< HEAD
-* .8 - Adding pulse explorer tool for CRSD file exploration
-=======
+* .9 - Adding pulse explorer tool for CRSD file exploration
 * .8 - Creating simple method to visualize SICD ValidData polygon
->>>>>>> 1a762d41
 * .7 - Correcting bug in annotation tools for setting json file
 * .6 - Correcting SIDD metaicon North direction display and correcting SIDD metaviewer bug
 * .5 - Adjustments for new image canvas tools on toolbar
