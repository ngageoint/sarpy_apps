--- conflicted
+++ resolved
@@ -1,11 +1,7 @@
 # This details the important differences introduced in sarpy_apps 1.1
 # NB: bump the version number in __about__.py to reflect the below.
 
-<<<<<<< HEAD
-* .5 - Adding pulse explorer tool for CRSD file exploration
-=======
 * .5 - Adjustments for new image canvas tools on toolbar
->>>>>>> 03cf5e3c
 * .4 - Adding plain annotation tool and associated refactoring labeling and rcs tools
        General stability improvements for all apps
 * .3 - Incorporating reader structure clarification from sarpy 1.2.25
