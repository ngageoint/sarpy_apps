--- conflicted
+++ resolved
@@ -25,13 +25,9 @@
     DerivedImageReader, GeneralImageReader
 from sarpy_apps.supporting_classes.widget_with_metadata import WidgetWithMetadata
 
-<<<<<<< HEAD
-from sarpy.io.general.base import SarpyIOError
-=======
 from sarpy.compliance import string_types
 from sarpy.io.general.base import BaseReader, SarpyIOError
 from sarpy.io.general.converter import open_general
->>>>>>> 11e6db4a
 
 
 class AppVariables(object):
@@ -300,14 +296,6 @@
 
 
 if __name__ == '__main__':
-<<<<<<< HEAD
-    import logging
-    logging.basicConfig(level='INFO')
-    # logger = logging.getLogger('sarpy')
-    # logger.setLevel(logging.INFO)
-
-    main()
-=======
     import argparse
     parser = argparse.ArgumentParser(
         description="Open the image viewer with optional input file.",
@@ -317,5 +305,4 @@
         '-i', '--input', metavar='input', default=None, help='The path to the optional image file for opening.')
     args = parser.parse_args()
 
-    main(reader=args.input)
->>>>>>> 11e6db4a
+    main(reader=args.input)