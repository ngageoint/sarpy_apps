"""
Helper classes fulfilling the ImageReader pattern.
"""

__classification__ = "UNCLASSIFIED"
__author__ = ("Jason Casey", "Thomas McCullough")


import logging
import numpy
from typing import List, Tuple
import gc

from sarpy.compliance import string_types, int_func
from sarpy.io.general.base import BaseReader, SarpyIOError
from sarpy.io.complex.base import SICDTypeReader
from tk_builder.image_reader import ImageReader
import sarpy.visualization.remap as remap

from sarpy.io.complex.converter import open_complex
from sarpy.io.complex.aggregate import AggregateComplexReader
from sarpy.io.complex.sicd_elements.SICD import SICDType
from sarpy.io.product.converter import open_product
from sarpy.io.phase_history.converter import open_phase_history
from sarpy.io.general.converter import open_general


class ComplexImageReader(ImageReader):
    __slots__ = ('_base_reader', '_chippers', '_index', '_data_size', '_remap_function')

    def __init__(self, reader):
        """

        Parameters
        ----------
        reader : str|BaseReader
            The complex valued reader, or path to appropriate data file.
        """

        # initialize
        self._base_reader = None
        self._chippers = None
        self._data_size = None
        self._index = None
        self._remap_function = remap.density
        # set the reader
        self.base_reader = reader

    @property
    def file_name(self):
        return None if self.base_reader is None else self.base_reader.file_name

    @property
    def base_reader(self):
        # type: () -> BaseReader
        """
        BaseReader: The complex-valued reader object
        """

        return self._base_reader

    @base_reader.setter
    def base_reader(self, value):
        if isinstance(value, string_types):
            reader = None
            try:
                reader = open_complex(value)
            except SarpyIOError:
                pass
            if reader is None:
                try:
                    reader = open_phase_history(value)
                except SarpyIOError:
                    pass
            if reader is None:
                raise ValueError('Could not open file {} as a SICD or CPHD type reader'.format(value))
            value = reader
        elif isinstance(value, (tuple, list)):
            value = AggregateComplexReader(value)

        if not isinstance(value, BaseReader):
            raise TypeError('base_reader must be of type BaseReader, got type {}'.format(type(value)))
        if value.reader_type not in ["SICD", "CPHD"]:
            raise ValueError('base_reader.reader_type must be "SICD" or "CPHD", got {}'.format(value.reader_type))
        self._base_reader = value
        # noinspection PyProtectedMember
        self._chippers = value._get_chippers_as_tuple()
        self._index = 0
        self._data_size = value.get_data_size_as_tuple()[0]

    @property
    def index(self):
        """
        int: The reader index.
        """

        return self._index

    @index.setter
    def index(self, value):
        value = int(value)
        data_sizes = self.base_reader.get_data_size_as_tuple()
        if not (0 <= value < len(data_sizes)):
            logging.error(
                'The index property for ComplexImageReader must be 0 <= index < {}, '
                'and got argument {}. Setting to 0.'.format(len(data_sizes), value))
            value = 0
        self._index = value
        self._data_size = data_sizes[value]

    @property
    def remapable(self):
        return True

    @property
    def remap_function(self):
        return self._remap_function

    @property
    def image_count(self):
        return 0 if self._chippers is None else len(self._chippers)

    def __getitem__(self, item):
        cdata = self._chippers[self.index].__getitem__(item)
        decimated_image_data = self.remap_complex_data(cdata)
        return decimated_image_data

    def remap_complex_data(self, complex_data):
        """
        Perform the remap on the complex data.

        Parameters
        ----------
        complex_data : numpy.ndarray

        Returns
        -------
        numpy.ndarray
        """

        return self._remap_function(complex_data)

    def set_remap_type(self, remap_type):
        if callable(remap_type):
            self._remap_function = remap_type
        elif hasattr(remap, remap_type):
            self._remap_function = getattr(remap, remap_type)
        else:
            logging.error('Got unexpected value for remap {}'.format(remap_type))
            self._remap_function = remap.density

    def get_sicd(self):
        """
        Gets the relevant SICD structure.

        Returns
        -------
        None|SICDType
        """

        if self._index is None or not isinstance(self.base_reader, SICDTypeReader):
            return None
        return self.base_reader.get_sicds_as_tuple()[self._index]

    def __del__(self):
        # noinspection PyBroadException
        try:
            del self._chippers
            gc.collect()
        except Exception:
            pass


class QuadPolImageReader(ImageReader):
    __slots__ = (
        '_base_reader', '_chippers', '_sicd_partitions', '_index', '_index_ordering',
        '_data_size', '_remap_function')

    def __init__(self, reader):
        # initialize required elements
        self._base_reader = None
        self._chippers = None
        self._sicd_partitions = None
        self._index = None
        self._index_ordering = None
        self._data_size = None
        self._remap_function = remap.density
        # set the reader
        self.base_reader = reader

    @property
    def file_name(self):
        return None if self.base_reader is None else self.base_reader.file_name

    @property
    def base_reader(self):
        # type: () -> BaseReader
        """
        BaseReader: The complex-valued reader object
        """

        return self._base_reader

    @base_reader.setter
    def base_reader(self, value):
        if isinstance(value, string_types):
            value = open_complex(value)
        elif isinstance(value, (list, tuple)):
            value = AggregateComplexReader(value)
        if not isinstance(value, BaseReader):
            raise TypeError('Requires that the input is a reader object. Got type {}'.format(type(value)))
        if value.reader_type != 'SICD':
            raise ValueError('Requires that the reader.reader_type == "SICD", got {}'.format(value.reader_type))

        self._base_reader = value
        # noinspection PyProtectedMember
        self._chippers = value._get_chippers_as_tuple()
        self._sicd_partitions = value.get_sicd_partitions()
        try:
            self.index = 0
        except ValueError:
            # the index will be uninitialized
            pass

    @property
    def sicd_partition(self):
        """
        Tuple[Tuple[int]]: The partitioning of the reader indices into matching components.
        """

        return self._sicd_partitions

    @property
    def index(self):
        """
        int: the SICD partition index.
        """

        return self._index

    @index.setter
    def index(self, value):
        if self._sicd_partitions is None:
            return

        value = int_func(value)
        if not (0 <= value < len(self.sicd_partition)):
            raise ValueError('index must be on the range 0 <= index < {}'.format(len(self.sicd_partition)))
        indices = self.sicd_partition[value]
        # determine appropriate ordering for index collection
        data_sizes = self.base_reader.get_data_size_as_tuple()
        data_size = data_sizes[indices[0]]
        for entry in indices:
            if data_sizes[entry] != data_size:
                raise ValueError(
                    'All entries of sicd partition {} do not yield sicd elements of '
                    'the same row/column size.'.format(value))
        self._index = value
        self._data_size = data_size
        self._order_indices(value, indices)

    @property
    def remapable(self):
        return True

    @property
    def remap_function(self):
        return self._remap_function

    @property
    def image_count(self):
        return 0 if self._chippers is None else len(self.sicd_partition)

    def _order_indices(self, index, indices):
        """
        Determine the appropriate ordering for indices.

        Parameters
        ----------
        index : int
        indices : Tuple[int]

        Returns
        -------
        None
        """

        def revert():
            self._index = None
            self._index_ordering = None
            self._data_size = None

        if len(indices) == 1:
            self._index_ordering = indices
            return

        sicds = self.base_reader.get_sicds_as_tuple()
        our_sicds = [sicds[entry] for entry in indices]  # type: List[SICDType]
        pols = [entry.ImageFormation.TxRcvPolarizationProc for entry in our_sicds]
        if len(indices) == 2:
            pols_set = set(pols)
            if len(pols_set) != 2:
                ordered_indices = None
            else:
                ordered_indices = None
                for desired_order in [['CV', 'CH'], ['VV', 'HH']]:
                    if pols_set == set(desired_order):
                        ordered_indices = [pols.index(entry) for entry in desired_order]
                        break
        elif len(indices) == 4:
            pols_set = set(pols)
            if len(pols_set) != 4:
                ordered_indices = None
            else:
                ordered_indices = None
                for desired_order in [['VV', 'VH', 'HV', 'HH'], ]:
                    if pols_set == set(desired_order):
                        ordered_indices = [pols.index(entry) for entry in desired_order]
                        break
        else:
            ordered_indices = None

        if ordered_indices is None:
            revert()
            raise ValueError(
                'Got unhandled polarization states for partition {}'.format(pols, index))
        self._index_ordering = ordered_indices

    def __getitem__(self, item):
        def get_cdata(the_index):
            return self._chippers[the_index].__getitem__(item)

        if self._index_ordering is None:
            return None
        if len(self._index_ordering) == 1:
            complex_data = get_cdata(self._index_ordering[0])
            return self._remap_function(complex_data)

        complex_data = [get_cdata(entry) for entry in self._index_ordering]
        out_size = complex_data[0].shape
        for entry in complex_data:
            if entry.shape != out_size:
                raise ValueError('Got unexpected mismatch in sizes {} and {}'.format(entry.shape, out_size))
        data_mean = float(max(numpy.mean(numpy.abs(entry)) for entry in complex_data))
        rgb_image = numpy.zeros(out_size + (3, ), dtype='uint8')
        if len(self._index_ordering) == 2:
            try:
                rgb_image[:, :, 0] = self._remap_function(complex_data[0], data_mean=data_mean)
                rgb_image[:, :, 2] = self._remap_function(complex_data[1], data_mean=data_mean)
            except:
                rgb_image[:, :, 0] = self._remap_function(complex_data[0])
                rgb_image[:, :, 2] = self._remap_function(complex_data[1])
        elif len(self._index_ordering) == 4:
            try:
                rgb_image[:, :, 0] = self._remap_function(complex_data[0], data_mean=data_mean)
                rgb_image[:, :, 1] = self._remap_function(complex_data[1], data_mean=data_mean)/2 + \
                                     self._remap_function(complex_data[2], data_mean=data_mean)/2
                rgb_image[:, :, 2] = self._remap_function(complex_data[3], data_mean=data_mean)
            except:
                rgb_image[:, :, 0] = self._remap_function(complex_data[0])
                rgb_image[:, :, 1] = self._remap_function(complex_data[1])/2 + \
                                     self._remap_function(complex_data[2])/2
                rgb_image[:, :, 2] = self._remap_function(complex_data[3])
        else:
            raise ValueError('Got unhandled case for collection {}'.format(self._index_ordering))
        return rgb_image

    def set_remap_type(self, remap_type):
        if callable(remap_type):
            self._remap_function = remap_type
        elif hasattr(remap, remap_type):
            self._remap_function = getattr(remap, remap_type)
        else:
            logging.error('Got unexpected value for remap {}'.format(remap_type))
            self._remap_function = remap.density

    def __del__(self):
        # noinspection PyBroadException
        try:
            del self._chippers
            gc.collect()
        except Exception:
            pass


class DerivedImageReader(ImageReader):
    __slots__ = ('_base_reader', '_chippers', '_index', '_data_size')

    def __init__(self, reader):
        """

        Parameters
        ----------
        reader : str|BaseReader
            The sidd based reader, or path to appropriate data file.
        """

        # initialize
        self._base_reader = None
        self._chippers = None
        self._data_size = None
        self._index = None
        # set the reader
        self.base_reader = reader

    @property
    def base_reader(self):
        # type: () -> BaseReader
        """
        BaseReader: The SIDD based reader object
        """

        return self._base_reader

    @base_reader.setter
    def base_reader(self, value):
        if isinstance(value, string_types):
            value = open_product(value)
        if not isinstance(value, BaseReader):
            raise TypeError('base_reader must be of type BaseReader, got type {}'.format(type(value)))
        if value.reader_type != "SIDD":
            raise ValueError('base_reader.reader_type must be "SIDD", got {}'.format(value.reader_type))
        self._base_reader = value
        # noinspection PyProtectedMember
        self._chippers = value._get_chippers_as_tuple()
        self._index = 0
        self._data_size = value.get_data_size_as_tuple()[0]

    @property
    def index(self):
        """
        int: The reader index.
        """

        return self._index

    @index.setter
    def index(self, value):
        value = int(value)
        data_sizes = self.base_reader.get_data_size_as_tuple()
        if not (0 <= value < len(data_sizes)):
            logging.error(
                'The index property for DerivedImageReader must be 0 <= index < {}, '
                'and got argument {}. Setting to 0.'.format(len(data_sizes), value))
            value = 0
        self._index = value
        self._data_size = data_sizes[value]

    @property
    def file_name(self):
        return None if self.base_reader is None else self.base_reader.file_name

    @property
    def remapable(self):
        return False

    @property
    def remap_function(self):
        return None

    @property
    def image_count(self):
        return 0 if self._chippers is None else len(self._chippers)

    def __getitem__(self, item):
        return self._chippers[self.index].__getitem__(item)

<<<<<<< HEAD
    def __del__(self):
        # noinspection PyBroadException
        try:
            del self._chippers
            gc.collect()
        except Exception:
            pass
=======

class GeneralImageReader(ImageReader):
    """
    This is a general image reader of unknown type. There may be trouble
    with the image segments of unexpected type.
    """

    __slots__ = ('_base_reader', '_chippers', '_index', '_data_size')

    def __init__(self, reader):
        """

        Parameters
        ----------
        reader : str|BaseReader
            The sidd based reader, or path to appropriate data file.
        """

        # initialize
        self._base_reader = None
        self._chippers = None
        self._data_size = None
        self._index = None
        # set the reader
        self.base_reader = reader

    @property
    def base_reader(self):
        # type: () -> BaseReader
        """
        BaseReader: The SIDD based reader object
        """

        return self._base_reader

    @base_reader.setter
    def base_reader(self, value):
        if isinstance(value, string_types):
            value = open_general(value)
        if not isinstance(value, BaseReader):
            raise TypeError('base_reader must be of type BaseReader, got type {}'.format(type(value)))
        self._base_reader = value
        # noinspection PyProtectedMember
        self._chippers = value._get_chippers_as_tuple()
        self._index = 0
        self._data_size = value.get_data_size_as_tuple()[0]

    @property
    def index(self):
        """
        int: The reader index.
        """

        return self._index

    @index.setter
    def index(self, value):
        value = int(value)
        data_sizes = self.base_reader.get_data_size_as_tuple()
        if not (0 <= value < len(data_sizes)):
            logging.error(
                'The index property for DerivedImageReader must be 0 <= index < {}, '
                'and got argument {}. Setting to 0.'.format(len(data_sizes), value))
            value = 0
        self._index = value
        self._data_size = data_sizes[value]

    @property
    def file_name(self):
        return None if self.base_reader is None else self.base_reader.file_name

    @property
    def remapable(self):
        return False

    @property
    def remap_function(self):
        return None

    @property
    def image_count(self):
        return 0 if self._chippers is None else len(self._chippers)

    def __getitem__(self, item):
        return self._chippers[self.index].__getitem__(item)
>>>>>>> 11e6db4a
<|MERGE_RESOLUTION|>--- conflicted
+++ resolved
@@ -465,7 +465,6 @@
     def __getitem__(self, item):
         return self._chippers[self.index].__getitem__(item)
 
-<<<<<<< HEAD
     def __del__(self):
         # noinspection PyBroadException
         try:
@@ -473,7 +472,7 @@
             gc.collect()
         except Exception:
             pass
-=======
+
 
 class GeneralImageReader(ImageReader):
     """
@@ -559,4 +558,11 @@
 
     def __getitem__(self, item):
         return self._chippers[self.index].__getitem__(item)
->>>>>>> 11e6db4a
+
+    def __del__(self):
+        # noinspection PyBroadException
+        try:
+            del self._chippers
+            gc.collect()
+        except Exception:
+            pass