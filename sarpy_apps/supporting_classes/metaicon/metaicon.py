--- conflicted
+++ resolved
@@ -2,17 +2,10 @@
 
 import numpy
 from sarpy.io.complex.converter import open_complex
-<<<<<<< HEAD
-from sarpy.io.complex.base import BaseReader, string_types
-from sarpy.io.complex.sidd import SIDDReader
-from sarpy.io.complex.cphd import CPHDReader
-from sarpy.io.complex.sicd import SICDReader
-=======
 from sarpy.io.general.base import BaseReader
 from sarpy.io.general.utils import string_types
 from sarpy.io.product.sidd import SIDDReader
 from sarpy.io.phase_history.cphd import CPHDReader
->>>>>>> 4bb1d6b0
 
 from tk_builder.panel_templates.image_canvas_panel.image_canvas_panel import ImageCanvasPanel
 import tk_builder.utils.color_utils.color_converter as color_converter
@@ -168,7 +161,7 @@
         if not isinstance(reader, BaseReader):
             raise TypeError('Got unexpected type {}'.format(type(reader)))
 
-        if isinstance(reader, SICDReader):
+        if reader.is_sicd_type:
             sicd = reader.get_sicds_as_tuple()[index]
             data_container = MetaIconDataContainer.from_sicd(sicd)
         elif isinstance(reader, CPHDReader):
